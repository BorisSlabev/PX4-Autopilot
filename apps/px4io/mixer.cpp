--- conflicted
+++ resolved
@@ -92,11 +92,7 @@
 
 		/* too long without FMU input, time to go to failsafe */
 		if (r_status_flags & PX4IO_P_STATUS_FLAGS_FMU_OK) {
-<<<<<<< HEAD
 			lowsyslog("AP RX timeout");
-=======
-			debug("AP RX timeout");
->>>>>>> 35790e67
 		}
 		r_status_flags &= ~(PX4IO_P_STATUS_FLAGS_FMU_OK | PX4IO_P_STATUS_FLAGS_RAW_PWM);
 		r_status_alarms |= PX4IO_P_STATUS_ALARMS_FMU_LOST;
@@ -105,10 +101,7 @@
 		r_status_flags |= PX4IO_P_STATUS_FLAGS_OVERRIDE;
 	} else {
 		r_status_flags |= PX4IO_P_STATUS_FLAGS_FMU_OK;
-<<<<<<< HEAD
 		r_status_alarms &= ~PX4IO_P_STATUS_ALARMS_FMU_LOST;
-=======
->>>>>>> 35790e67
 	}
 
 	source = MIX_FAILSAFE;
@@ -116,17 +109,11 @@
 	/*
 	 * Decide which set of controls we're using.
 	 */
-<<<<<<< HEAD
-	if (r_status_flags & PX4IO_P_STATUS_FLAGS_RAW_PWM) {
-
-		/* don't actually mix anything - we already have raw PWM values */
-=======
 	if ((r_status_flags & PX4IO_P_STATUS_FLAGS_RAW_PWM) ||
 		!(r_status_flags & PX4IO_P_STATUS_FLAGS_MIXER_OK)) {
 
 		/* don't actually mix anything - we already have raw PWM values or
 		 not a valid mixer. */
->>>>>>> 35790e67
 		source = MIX_NONE;
 
 	} else {
@@ -139,12 +126,8 @@
 		}
 
 		if ( (r_status_flags & PX4IO_P_STATUS_FLAGS_OVERRIDE) &&
-<<<<<<< HEAD
 		     (r_status_flags & PX4IO_P_STATUS_FLAGS_RC_OK) &&
 		     (r_status_flags & PX4IO_P_STATUS_FLAGS_MIXER_OK)) {
-=======
-		     (r_status_flags & PX4IO_P_STATUS_FLAGS_RC_OK)) {
->>>>>>> 35790e67
 
 		 	/* if allowed, mix from RC inputs directly */
 			source = MIX_OVERRIDE;
@@ -191,17 +174,11 @@
 	 * XXX correct behaviour for failsafe may require an additional case
 	 * here.
 	 */
-<<<<<<< HEAD
-	bool should_arm = (/* FMU is armed */ (r_setup_arming & PX4IO_P_SETUP_ARMING_ARM_OK) &&
-	 		   /* IO is armed */  (r_status_flags & PX4IO_P_STATUS_FLAGS_ARMED) &&
-	/* there is valid input */ (r_status_flags & (PX4IO_P_STATUS_FLAGS_RAW_PWM | PX4IO_P_STATUS_FLAGS_MIXER_OK)));
-=======
 	bool should_arm = (
 	    /* FMU is armed */ (r_setup_arming & PX4IO_P_SETUP_ARMING_ARM_OK) &&
 	 	/* IO is armed */  (r_status_flags & PX4IO_P_STATUS_FLAGS_ARMED) &&
 		/* there is valid input */ (r_status_flags & (PX4IO_P_STATUS_FLAGS_RAW_PWM | PX4IO_P_STATUS_FLAGS_MIXER_OK)) &&
 		/* IO initialised without error */  (r_status_flags & PX4IO_P_STATUS_FLAGS_INIT_OK));
->>>>>>> 35790e67
 
 	if (should_arm && !mixer_servos_armed) {
 		/* need to arm, but not armed */
@@ -284,16 +261,12 @@
 	switch (msg->action) {
 	case F2I_MIXER_ACTION_RESET:
 		isr_debug(2, "reset");
-<<<<<<< HEAD
-=======
 
 		/* FIRST mark the mixer as invalid */
 		r_status_flags &= ~PX4IO_P_STATUS_FLAGS_MIXER_OK;
 		/* THEN actually delete it */
->>>>>>> 35790e67
 		mixer_group.reset();
 		mixer_text_length = 0;
-		r_status_flags &= ~PX4IO_P_STATUS_FLAGS_MIXER_OK;
 
 		/* FALLTHROUGH */
 	case F2I_MIXER_ACTION_APPEND:
