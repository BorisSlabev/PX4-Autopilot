/****************************************************************************
 *
 *   Copyright (c) 2013, 2014 PX4 Development Team. All rights reserved.
 *
 * Redistribution and use in source and binary forms, with or without
 * modification, are permitted provided that the following conditions
 * are met:
 *
 * 1. Redistributions of source code must retain the above copyright
 *    notice, this list of conditions and the following disclaimer.
 * 2. Redistributions in binary form must reproduce the above copyright
 *    notice, this list of conditions and the following disclaimer in
 *    the documentation and/or other materials provided with the
 *    distribution.
 * 3. Neither the name PX4 nor the names of its contributors may be
 *    used to endorse or promote products derived from this software
 *    without specific prior written permission.
 *
 * THIS SOFTWARE IS PROVIDED BY THE COPYRIGHT HOLDERS AND CONTRIBUTORS
 * "AS IS" AND ANY EXPRESS OR IMPLIED WARRANTIES, INCLUDING, BUT NOT
 * LIMITED TO, THE IMPLIED WARRANTIES OF MERCHANTABILITY AND FITNESS
 * FOR A PARTICULAR PURPOSE ARE DISCLAIMED. IN NO EVENT SHALL THE
 * COPYRIGHT OWNER OR CONTRIBUTORS BE LIABLE FOR ANY DIRECT, INDIRECT,
 * INCIDENTAL, SPECIAL, EXEMPLARY, OR CONSEQUENTIAL DAMAGES (INCLUDING,
 * BUT NOT LIMITED TO, PROCUREMENT OF SUBSTITUTE GOODS OR SERVICES; LOSS
 * OF USE, DATA, OR PROFITS; OR BUSINESS INTERRUPTION) HOWEVER CAUSED
 * AND ON ANY THEORY OF LIABILITY, WHETHER IN CONTRACT, STRICT
 * LIABILITY, OR TORT (INCLUDING NEGLIGENCE OR OTHERWISE) ARISING IN
 * ANY WAY OUT OF THE USE OF THIS SOFTWARE, EVEN IF ADVISED OF THE
 * POSSIBILITY OF SUCH DAMAGE.
 *
 ****************************************************************************/


/**
 * @file fw_pos_control_l1_main.c
 * Implementation of a generic position controller based on the L1 norm. Outputs a bank / roll
 * angle, equivalent to a lateral motion (for copters and rovers).
 *
 * Original publication for horizontal control class:
 *    S. Park, J. Deyst, and J. P. How, "A New Nonlinear Guidance Logic for Trajectory Tracking,"
 *    Proceedings of the AIAA Guidance, Navigation and Control
 *    Conference, Aug 2004. AIAA-2004-4900.
 *
 * Original implementation for total energy control class:
 *    Paul Riseborough and Andrew Tridgell, 2013 (code in lib/external_lgpl)
 *
 * More details and acknowledgements in the referenced library headers.
 *
 * @author Lorenz Meier <lm@inf.ethz.ch>
 * @author Thomas Gubler <thomasgubler@gmail.com>
 */

#include <px4_config.h>
#include <stdio.h>
#include <stdlib.h>
#include <string.h>
#include <unistd.h>
#include <fcntl.h>
#include <errno.h>
#include <math.h>
#include <poll.h>
#include <time.h>
#include <drivers/drv_hrt.h>
#include <drivers/drv_accel.h>
#include <arch/board/board.h>
#include <uORB/uORB.h>
#include <uORB/topics/airspeed.h>
#include <uORB/topics/vehicle_global_position.h>
#include <uORB/topics/position_setpoint_triplet.h>
#include <uORB/topics/vehicle_attitude_setpoint.h>
#include <uORB/topics/manual_control_setpoint.h>
#include <uORB/topics/actuator_controls.h>
#include <uORB/topics/vehicle_rates_setpoint.h>
#include <uORB/topics/vehicle_attitude.h>
#include <uORB/topics/vehicle_control_mode.h>
#include <uORB/topics/navigation_capabilities.h>
#include <uORB/topics/sensor_combined.h>
#include <uORB/topics/parameter_update.h>
#include <uORB/topics/vehicle_status.h>
#include <systemlib/param/param.h>
#include <systemlib/err.h>
#include <systemlib/pid/pid.h>
#include <geo/geo.h>
#include <systemlib/perf_counter.h>
#include <systemlib/systemlib.h>
#include <mathlib/mathlib.h>
#include <mavlink/mavlink_log.h>
#include <launchdetection/LaunchDetector.h>
#include <ecl/l1/ecl_l1_pos_controller.h>
#include <external_lgpl/tecs/tecs.h>
#include "landingslope.h"
#include "mtecs/mTecs.h"
#include <platforms/px4_defines.h>

static int	_control_task = -1;			/**< task handle for sensor task */
#define HDG_HOLD_DIST_NEXT 			3000.0f 	// initial distance of waypoint in front of plane in heading hold mode
#define HDG_HOLD_REACHED_DIST 		1000.0f 	// distance (plane to waypoint in front) at which waypoints are reset in heading hold mode
#define HDG_HOLD_SET_BACK_DIST 		100.0f 		// distance by which previous waypoint is set behind the plane
#define HDG_HOLD_YAWRATE_THRESH 	0.1f 		// max yawrate at which plane locks yaw for heading hold mode
#define HDG_HOLD_MAN_INPUT_THRESH 	0.01f 		// max manual roll input from user which does not change the locked heading
#define TAKEOFF_IDLE				0.2f 		// idle speed for POSCTRL/ATTCTRL (when landed and throttle stick > 0)

static constexpr float THROTTLE_THRESH = 0.05f; 	///< max throttle from user which will not lead to motors spinning up in altitude controlled modes
static constexpr float MANUAL_THROTTLE_CLIMBOUT_THRESH = 0.85f;	///< a throttle / pitch input above this value leads to the system switching to climbout mode
static constexpr float ALTHOLD_EPV_RESET_THRESH = 5.0f;

/**
 * L1 control app start / stop handling function
 *
 * @ingroup apps
 */
extern "C" __EXPORT int fw_pos_control_l1_main(int argc, char *argv[]);

using namespace launchdetection;

class FixedwingPositionControl
{
public:
	/**
	 * Constructor
	 */
	FixedwingPositionControl();

	/**
	 * Destructor, also kills the sensors task.
	 */
	~FixedwingPositionControl();

	/**
	 * Start the sensors task.
	 *
	 * @return	OK on success.
	 */
	static int	start();

	/**
	 * Task status
	 *
	 * @return	true if the mainloop is running
	 */
	bool		task_running() { return _task_running; }

private:
	int		_mavlink_fd;

	bool		_task_should_exit;		/**< if true, sensor task should exit */
	bool		_task_running;			/**< if true, task is running in its mainloop */

	int		_global_pos_sub;
	int		_pos_sp_triplet_sub;
	int		_att_sub;			/**< vehicle attitude subscription */
	int		_airspeed_sub;			/**< airspeed subscription */
	int		_control_mode_sub;		/**< control mode subscription */
	int		_vehicle_status_sub;		/**< vehicle status subscription */
	int 		_params_sub;			/**< notification of parameter updates */
	int 		_manual_control_sub;		/**< notification of manual control updates */
	int		_sensor_combined_sub;		/**< for body frame accelerations */

	orb_advert_t	_attitude_sp_pub;		/**< attitude setpoint */
	orb_advert_t	_tecs_status_pub;		/**< TECS status publication */
	orb_advert_t	_nav_capabilities_pub;		/**< navigation capabilities publication */

	struct vehicle_attitude_s			_att;				/**< vehicle attitude */
	struct vehicle_attitude_setpoint_s		_att_sp;			/**< vehicle attitude setpoint */
	struct navigation_capabilities_s		_nav_capabilities;		/**< navigation capabilities */
	struct manual_control_setpoint_s		_manual;			/**< r/c channel data */
	struct airspeed_s				_airspeed;			/**< airspeed */
	struct vehicle_control_mode_s			_control_mode;			/**< control mode */
	struct vehicle_status_s				_vehicle_status;		/**< vehicle status */
	struct vehicle_global_position_s		_global_pos;			/**< global vehicle position */
	struct position_setpoint_triplet_s		_pos_sp_triplet;		/**< triplet of mission items */
	struct sensor_combined_s			_sensor_combined;		/**< for body frame accelerations */

	perf_counter_t	_loop_perf;			/**< loop performance counter */

	float	_hold_alt;				/**< hold altitude for altitude mode */
	float	_takeoff_ground_alt;				/**< ground altitude at which plane was launched */
	float	_hdg_hold_yaw;				/**< hold heading for velocity mode */
	bool	_hdg_hold_enabled;			/**< heading hold enabled */
	bool	_yaw_lock_engaged;			/**< yaw is locked for heading hold */
	struct position_setpoint_s _hdg_hold_prev_wp;	/**< position where heading hold started */
	struct position_setpoint_s _hdg_hold_curr_wp;	/**< position to which heading hold flies */
	hrt_abstime _control_position_last_called; /**<last call of control_position  */

	/* land states */
	bool land_noreturn_horizontal;
	bool land_noreturn_vertical;
	bool land_stayonground;
	bool land_motor_lim;
	bool land_onslope;
	bool land_useterrain;

	bool _was_in_air;	/**< indicated wether the plane was in the air in the previous interation*/
	hrt_abstime _time_went_in_air;	/**< time at which the plane went in the air */

	/* takeoff/launch states */
	LaunchDetectionResult launch_detection_state;

	bool last_manual;				///< true if the last iteration was in manual mode (used to determine when a reset is needed)

	/* Landingslope object */
	Landingslope landingslope;
	float flare_curve_alt_rel_last;

	/* heading hold */
	float target_bearing;

	/* Launch detection */
	launchdetection::LaunchDetector launchDetector;

	/* throttle and airspeed states */
	float _airspeed_error;				///< airspeed error to setpoint in m/s
	bool _airspeed_valid;				///< flag if a valid airspeed estimate exists
	uint64_t _airspeed_last_valid;			///< last time airspeed was valid. Used to detect sensor failures
	float _groundspeed_undershoot;			///< ground speed error to min. speed in m/s
	bool _global_pos_valid;				///< global position is valid
	math::Matrix<3, 3> _R_nb;			///< current attitude

	ECL_L1_Pos_Controller				_l1_control;
	TECS						_tecs;
	fwPosctrl::mTecs				_mTecs;
	enum FW_POSCTRL_MODE {
		FW_POSCTRL_MODE_AUTO,
		FW_POSCTRL_MODE_POSITION,
		FW_POSCTRL_MODE_ALTITUDE,
		FW_POSCTRL_MODE_OTHER
	} _control_mode_current;			///< used to check the mode in the last control loop iteration. Use to check if the last iteration was in the same mode.

	struct {
		float l1_period;
		float l1_damping;

		float time_const;
		float time_const_throt;
		float min_sink_rate;
		float max_sink_rate;
		float max_climb_rate;
		float climbout_diff;
		float heightrate_p;
		float heightrate_ff;
		float speedrate_p;
		float throttle_damp;
		float integrator_gain;
		float vertical_accel_limit;
		float height_comp_filter_omega;
		float speed_comp_filter_omega;
		float roll_throttle_compensation;
		float speed_weight;
		float pitch_damping;

		float airspeed_min;
		float airspeed_trim;
		float airspeed_max;

		float pitch_limit_min;
		float pitch_limit_max;
		float roll_limit;
		float throttle_min;
		float throttle_max;
		float throttle_cruise;
		float throttle_slew_max;

		float throttle_land_max;

		float land_slope_angle;
		float land_H1_virt;
		float land_flare_alt_relative;
		float land_thrust_lim_alt_relative;
		float land_heading_hold_horizontal_distance;
		float land_flare_pitch_min_deg;
		float land_flare_pitch_max_deg;
		int land_use_terrain_estimate;

	}		_parameters;			/**< local copies of interesting parameters */

	struct {

		param_t l1_period;
		param_t l1_damping;

		param_t time_const;
		param_t time_const_throt;
		param_t min_sink_rate;
		param_t max_sink_rate;
		param_t max_climb_rate;
		param_t climbout_diff;
		param_t heightrate_p;
		param_t heightrate_ff;
		param_t speedrate_p;
		param_t throttle_damp;
		param_t integrator_gain;
		param_t vertical_accel_limit;
		param_t height_comp_filter_omega;
		param_t speed_comp_filter_omega;
		param_t roll_throttle_compensation;
		param_t speed_weight;
		param_t pitch_damping;

		param_t airspeed_min;
		param_t airspeed_trim;
		param_t airspeed_max;

		param_t pitch_limit_min;
		param_t pitch_limit_max;
		param_t roll_limit;
		param_t throttle_min;
		param_t throttle_max;
		param_t throttle_cruise;
		param_t throttle_slew_max;

		param_t throttle_land_max;

		param_t land_slope_angle;
		param_t land_H1_virt;
		param_t land_flare_alt_relative;
		param_t land_thrust_lim_alt_relative;
		param_t land_heading_hold_horizontal_distance;
		param_t land_flare_pitch_min_deg;
		param_t land_flare_pitch_max_deg;
		param_t land_use_terrain_estimate;

	}		_parameter_handles;		/**< handles for interesting parameters */


	/**
	 * Update our local parameter cache.
	 */
	int		parameters_update();

	/**
	 * Update control outputs
	 *
	 */
	void		control_update();

	/**
	 * Check for changes in control mode
	 */
	void		vehicle_control_mode_poll();

	/**
	 * Check for changes in vehicle status.
	 */
	void		vehicle_status_poll();

	/**
	 * Check for manual setpoint updates.
	 */
	bool		vehicle_manual_control_setpoint_poll();

	/**
	 * Check for airspeed updates.
	 */
	bool		vehicle_airspeed_poll();

	/**
	 * Check for position updates.
	 */
	void		vehicle_attitude_poll();

	/**
	 * Check for accel updates.
	 */
	void		vehicle_sensor_combined_poll();

	/**
	 * Check for set triplet updates.
	 */
	void		vehicle_setpoint_poll();

	/**
	 * Publish navigation capabilities
	 */
	void		navigation_capabilities_publish();

	/**
	 * Get a new waypoint based on heading and distance from current position
	 *
	 * @param heading the heading to fly to
	 * @param distance the distance of the generated waypoint
	 * @param waypoint_prev the waypoint at the current position
	 * @param waypoint_next the waypoint in the heading direction
	 */
	void		get_waypoint_heading_distance(float heading, float distance,
					struct position_setpoint_s &waypoint_prev, struct position_setpoint_s &waypoint_next, bool flag_init);

	/**
	 * Return the terrain estimate during landing: uses the wp altitude value or the terrain estimate if available
	 */
	float		get_terrain_altitude_landing(float land_setpoint_alt, const struct vehicle_global_position_s &global_pos);

	/**
	 * Check if we are in a takeoff situation
	 */
	bool in_takeoff_situation();

	/**
	 * Do takeoff help when in altitude controlled modes
	 * @param hold_altitude altitude setpoint for controller
	 * @param pitch_limit_min minimum pitch allowed
	 */
	void 		do_takeoff_help(float *hold_altitude, float *pitch_limit_min);

	/**
	 * Update desired altitude base on user pitch stick input
	 *
	 * @param dt Time step
	 * @return true if climbout mode was requested by user (climb with max rate and min airspeed)
	 */
	bool		update_desired_altitude(float dt);

	/**
	 * Control position.
	 */
	bool		control_position(const math::Vector<2> &global_pos, const math::Vector<3> &ground_speed,
					 const struct position_setpoint_triplet_s &_pos_sp_triplet);

	float		calculate_target_airspeed(float airspeed_demand);
	void		calculate_gndspeed_undershoot(const math::Vector<2> &current_position, const math::Vector<2> &ground_speed_2d, const struct position_setpoint_triplet_s &pos_sp_triplet);

	/**
	 * Shim for calling task_main from task_create.
	 */
	static void	task_main_trampoline(int argc, char *argv[]);

	/**
	 * Main sensor collection task.
	 */
	void		task_main();

	/*
	 * Reset takeoff state
	 */
	void		reset_takeoff_state();

	/*
	 * Reset landing state
	 */
	void		reset_landing_state();

	/*
	 * Call TECS : a wrapper function to call one of the TECS implementations (mTECS is called only if enabled via parameter)
	 * XXX need to clean up/remove this function once mtecs fully replaces TECS
	 */
	void tecs_update_pitch_throttle(float alt_sp, float v_sp, float eas2tas,
			float pitch_min_rad, float pitch_max_rad,
			float throttle_min, float throttle_max, float throttle_cruise,
			bool climbout_mode, float climbout_pitch_min_rad,
			float altitude,
			const math::Vector<3> &ground_speed,
			unsigned mode = tecs_status_s::TECS_MODE_NORMAL,
			bool pitch_max_special = false);

};

namespace l1_control
{

/* oddly, ERROR is not defined for c++ */
#ifdef ERROR
# undef ERROR
#endif
static const int ERROR = -1;

FixedwingPositionControl	*g_control = nullptr;
}

FixedwingPositionControl::FixedwingPositionControl() :

	_mavlink_fd(-1),
	_task_should_exit(false),
	_task_running(false),

/* subscriptions */
	_global_pos_sub(-1),
	_pos_sp_triplet_sub(-1),
	_att_sub(-1),
	_airspeed_sub(-1),
	_control_mode_sub(-1),
	_vehicle_status_sub(-1),
	_params_sub(-1),
	_manual_control_sub(-1),
	_sensor_combined_sub(-1),

/* publications */
	_attitude_sp_pub(nullptr),
	_tecs_status_pub(nullptr),
	_nav_capabilities_pub(nullptr),

/* states */
	_att(),
	_att_sp(),
	_nav_capabilities(),
	_manual(),
	_airspeed(),
	_control_mode(),
	_vehicle_status(),
	_global_pos(),
	_pos_sp_triplet(),
	_sensor_combined(),

/* performance counters */
	_loop_perf(perf_alloc(PC_ELAPSED, "fw l1 control")),

	_hold_alt(0.0f),
	_takeoff_ground_alt(0.0f),
	_hdg_hold_yaw(0.0f),
	_hdg_hold_enabled(false),
	_yaw_lock_engaged(false),
	_hdg_hold_prev_wp{},
	_hdg_hold_curr_wp{},
	_control_position_last_called(0),

	land_noreturn_horizontal(false),
	land_noreturn_vertical(false),
	land_stayonground(false),
	land_motor_lim(false),
	land_onslope(false),
	land_useterrain(false),
	_was_in_air(false),
	_time_went_in_air(0),
	launch_detection_state(LAUNCHDETECTION_RES_NONE),
	last_manual(false),
	landingslope(),
	flare_curve_alt_rel_last(0.0f),
	target_bearing(0.0f),
	launchDetector(),
	_airspeed_error(0.0f),
	_airspeed_valid(false),
	_airspeed_last_valid(0),
	_groundspeed_undershoot(0.0f),
	_global_pos_valid(false),
	_l1_control(),
	_mTecs(),
	_control_mode_current(FW_POSCTRL_MODE_OTHER)
{
	_nav_capabilities.turn_distance = 0.0f;

	_parameter_handles.l1_period = param_find("FW_L1_PERIOD");
	_parameter_handles.l1_damping = param_find("FW_L1_DAMPING");

	_parameter_handles.airspeed_min = param_find("FW_AIRSPD_MIN");
	_parameter_handles.airspeed_trim = param_find("FW_AIRSPD_TRIM");
	_parameter_handles.airspeed_max = param_find("FW_AIRSPD_MAX");

	_parameter_handles.pitch_limit_min = param_find("FW_P_LIM_MIN");
	_parameter_handles.pitch_limit_max = param_find("FW_P_LIM_MAX");
	_parameter_handles.roll_limit = param_find("FW_R_LIM");
	_parameter_handles.throttle_min = param_find("FW_THR_MIN");
	_parameter_handles.throttle_max = param_find("FW_THR_MAX");
	_parameter_handles.throttle_slew_max = param_find("FW_THR_SLEW_MAX");
	_parameter_handles.throttle_cruise = param_find("FW_THR_CRUISE");
	_parameter_handles.throttle_land_max = param_find("FW_THR_LND_MAX");

	_parameter_handles.land_slope_angle = param_find("FW_LND_ANG");
	_parameter_handles.land_H1_virt = param_find("FW_LND_HVIRT");
	_parameter_handles.land_flare_alt_relative = param_find("FW_LND_FLALT");
	_parameter_handles.land_thrust_lim_alt_relative = param_find("FW_LND_TLALT");
	_parameter_handles.land_heading_hold_horizontal_distance = param_find("FW_LND_HHDIST");
	_parameter_handles.land_flare_pitch_min_deg = param_find("FW_FLARE_PMIN");
	_parameter_handles.land_flare_pitch_max_deg = param_find("FW_FLARE_PMAX");
	_parameter_handles.land_use_terrain_estimate= param_find("FW_LND_USETER");

	_parameter_handles.time_const = 			param_find("FW_T_TIME_CONST");
	_parameter_handles.time_const_throt = 			param_find("FW_T_THRO_CONST");
	_parameter_handles.min_sink_rate = 			param_find("FW_T_SINK_MIN");
	_parameter_handles.max_sink_rate =			param_find("FW_T_SINK_MAX");
	_parameter_handles.max_climb_rate =			param_find("FW_T_CLMB_MAX");
	_parameter_handles.climbout_diff =			param_find("FW_CLMBOUT_DIFF");
	_parameter_handles.throttle_damp = 			param_find("FW_T_THR_DAMP");
	_parameter_handles.integrator_gain =			param_find("FW_T_INTEG_GAIN");
	_parameter_handles.vertical_accel_limit =		param_find("FW_T_VERT_ACC");
	_parameter_handles.height_comp_filter_omega =		param_find("FW_T_HGT_OMEGA");
	_parameter_handles.speed_comp_filter_omega =		param_find("FW_T_SPD_OMEGA");
	_parameter_handles.roll_throttle_compensation = 	param_find("FW_T_RLL2THR");
	_parameter_handles.speed_weight = 			param_find("FW_T_SPDWEIGHT");
	_parameter_handles.pitch_damping = 			param_find("FW_T_PTCH_DAMP");
	_parameter_handles.heightrate_p =			param_find("FW_T_HRATE_P");
	_parameter_handles.heightrate_ff =			param_find("FW_T_HRATE_FF");
	_parameter_handles.speedrate_p =			param_find("FW_T_SRATE_P");

	/* fetch initial parameter values */
	parameters_update();
}

FixedwingPositionControl::~FixedwingPositionControl()
{
	if (_control_task != -1) {

		/* task wakes up every 100ms or so at the longest */
		_task_should_exit = true;

		/* wait for a second for the task to quit at our request */
		unsigned i = 0;

		do {
			/* wait 20ms */
			usleep(20000);

			/* if we have given up, kill it */
			if (++i > 50) {
				task_delete(_control_task);
				break;
			}
		} while (_control_task != -1);
	}

	l1_control::g_control = nullptr;
}

int
FixedwingPositionControl::parameters_update()
{

	/* L1 control parameters */
	param_get(_parameter_handles.l1_damping, &(_parameters.l1_damping));
	param_get(_parameter_handles.l1_period, &(_parameters.l1_period));

	param_get(_parameter_handles.airspeed_min, &(_parameters.airspeed_min));
	param_get(_parameter_handles.airspeed_trim, &(_parameters.airspeed_trim));
	param_get(_parameter_handles.airspeed_max, &(_parameters.airspeed_max));

	param_get(_parameter_handles.pitch_limit_min, &(_parameters.pitch_limit_min));
	param_get(_parameter_handles.pitch_limit_max, &(_parameters.pitch_limit_max));
	param_get(_parameter_handles.roll_limit, &(_parameters.roll_limit));
	param_get(_parameter_handles.throttle_min, &(_parameters.throttle_min));
	param_get(_parameter_handles.throttle_max, &(_parameters.throttle_max));
	param_get(_parameter_handles.throttle_cruise, &(_parameters.throttle_cruise));
	param_get(_parameter_handles.throttle_slew_max, &(_parameters.throttle_slew_max));

	param_get(_parameter_handles.throttle_land_max, &(_parameters.throttle_land_max));

	param_get(_parameter_handles.time_const, &(_parameters.time_const));
	param_get(_parameter_handles.time_const_throt, &(_parameters.time_const_throt));
	param_get(_parameter_handles.min_sink_rate, &(_parameters.min_sink_rate));
	param_get(_parameter_handles.max_sink_rate, &(_parameters.max_sink_rate));
	param_get(_parameter_handles.throttle_damp, &(_parameters.throttle_damp));
	param_get(_parameter_handles.integrator_gain, &(_parameters.integrator_gain));
	param_get(_parameter_handles.vertical_accel_limit, &(_parameters.vertical_accel_limit));
	param_get(_parameter_handles.height_comp_filter_omega, &(_parameters.height_comp_filter_omega));
	param_get(_parameter_handles.speed_comp_filter_omega, &(_parameters.speed_comp_filter_omega));
	param_get(_parameter_handles.roll_throttle_compensation, &(_parameters.roll_throttle_compensation));
	param_get(_parameter_handles.speed_weight, &(_parameters.speed_weight));
	param_get(_parameter_handles.pitch_damping, &(_parameters.pitch_damping));
	param_get(_parameter_handles.max_climb_rate, &(_parameters.max_climb_rate));
	param_get(_parameter_handles.climbout_diff, &(_parameters.climbout_diff));

	param_get(_parameter_handles.heightrate_p, &(_parameters.heightrate_p));
	param_get(_parameter_handles.heightrate_ff, &(_parameters.heightrate_ff));
	param_get(_parameter_handles.speedrate_p, &(_parameters.speedrate_p));

	param_get(_parameter_handles.land_slope_angle, &(_parameters.land_slope_angle));
	param_get(_parameter_handles.land_H1_virt, &(_parameters.land_H1_virt));
	param_get(_parameter_handles.land_flare_alt_relative, &(_parameters.land_flare_alt_relative));
	param_get(_parameter_handles.land_thrust_lim_alt_relative, &(_parameters.land_thrust_lim_alt_relative));

	/* check if negative value for 2/3 of flare altitude is set for throttle cut */
	if (_parameters.land_thrust_lim_alt_relative < 0.0f) {
		_parameters.land_thrust_lim_alt_relative = 0.66f * _parameters.land_flare_alt_relative;
	}

	param_get(_parameter_handles.land_heading_hold_horizontal_distance, &(_parameters.land_heading_hold_horizontal_distance));
	param_get(_parameter_handles.land_flare_pitch_min_deg, &(_parameters.land_flare_pitch_min_deg));
	param_get(_parameter_handles.land_flare_pitch_max_deg, &(_parameters.land_flare_pitch_max_deg));
	param_get(_parameter_handles.land_use_terrain_estimate, &(_parameters.land_use_terrain_estimate));

	_l1_control.set_l1_damping(_parameters.l1_damping);
	_l1_control.set_l1_period(_parameters.l1_period);
	_l1_control.set_l1_roll_limit(math::radians(_parameters.roll_limit));

	_tecs.set_time_const(_parameters.time_const);
	_tecs.set_time_const_throt(_parameters.time_const_throt);
	_tecs.set_min_sink_rate(_parameters.min_sink_rate);
	_tecs.set_max_sink_rate(_parameters.max_sink_rate);
	_tecs.set_throttle_damp(_parameters.throttle_damp);
	_tecs.set_throttle_slewrate(_parameters.throttle_slew_max);
	_tecs.set_integrator_gain(_parameters.integrator_gain);
	_tecs.set_vertical_accel_limit(_parameters.vertical_accel_limit);
	_tecs.set_height_comp_filter_omega(_parameters.height_comp_filter_omega);
	_tecs.set_speed_comp_filter_omega(_parameters.speed_comp_filter_omega);
	_tecs.set_roll_throttle_compensation(_parameters.roll_throttle_compensation);
	_tecs.set_speed_weight(_parameters.speed_weight);
	_tecs.set_pitch_damping(_parameters.pitch_damping);
	_tecs.set_indicated_airspeed_min(_parameters.airspeed_min);
	_tecs.set_indicated_airspeed_max(_parameters.airspeed_max);
	_tecs.set_max_climb_rate(_parameters.max_climb_rate);
	_tecs.set_heightrate_p(_parameters.heightrate_p);
	_tecs.set_heightrate_ff(_parameters.heightrate_ff);
	_tecs.set_speedrate_p(_parameters.speedrate_p);

	/* sanity check parameters */
	if (_parameters.airspeed_max < _parameters.airspeed_min ||
	    _parameters.airspeed_max < 5.0f ||
	    _parameters.airspeed_min > 100.0f ||
	    _parameters.airspeed_trim < _parameters.airspeed_min ||
	    _parameters.airspeed_trim > _parameters.airspeed_max) {
		warnx("error: airspeed parameters invalid");
		return 1;
	}

	/* Update the landing slope */
	landingslope.update(math::radians(_parameters.land_slope_angle), _parameters.land_flare_alt_relative, _parameters.land_thrust_lim_alt_relative, _parameters.land_H1_virt);

	/* Update and publish the navigation capabilities */
	_nav_capabilities.landing_slope_angle_rad = landingslope.landing_slope_angle_rad();
	_nav_capabilities.landing_horizontal_slope_displacement = landingslope.horizontal_slope_displacement();
	_nav_capabilities.landing_flare_length = landingslope.flare_length();
	navigation_capabilities_publish();

	/* Update Launch Detector Parameters */
	launchDetector.updateParams();

	/* Update the mTecs */
	_mTecs.updateParams();

	return OK;
}

void
FixedwingPositionControl::vehicle_control_mode_poll()
{
	bool updated;

	orb_check(_control_mode_sub, &updated);

	if (updated) {
		orb_copy(ORB_ID(vehicle_control_mode), _control_mode_sub, &_control_mode);
	}
}

void
FixedwingPositionControl::vehicle_status_poll()
{
	bool updated;

	orb_check(_vehicle_status_sub, &updated);

	if (updated) {
		orb_copy(ORB_ID(vehicle_status), _vehicle_status_sub, &_vehicle_status);
	}
}

bool
FixedwingPositionControl::vehicle_airspeed_poll()
{
	/* check if there is an airspeed update or if it timed out */
	bool airspeed_updated;
	orb_check(_airspeed_sub, &airspeed_updated);

	if (airspeed_updated) {
		orb_copy(ORB_ID(airspeed), _airspeed_sub, &_airspeed);
		_airspeed_valid = true;
		_airspeed_last_valid = hrt_absolute_time();

	} else {

		/* no airspeed updates for one second */
		if (_airspeed_valid && (hrt_absolute_time() - _airspeed_last_valid) > 1e6) {
			_airspeed_valid = false;
		}
	}

	/* update TECS state */
	_tecs.enable_airspeed(_airspeed_valid);

	return airspeed_updated;
}

bool
FixedwingPositionControl::vehicle_manual_control_setpoint_poll()
{
	bool manual_updated;

	/* Check if manual setpoint has changed */
	orb_check(_manual_control_sub, &manual_updated);

	if (manual_updated) {
		orb_copy(ORB_ID(manual_control_setpoint), _manual_control_sub, &_manual);
	}

	return manual_updated;
}


void
FixedwingPositionControl::vehicle_attitude_poll()
{
	/* check if there is a new position */
	bool att_updated;
	orb_check(_att_sub, &att_updated);

	if (att_updated) {
		orb_copy(ORB_ID(vehicle_attitude), _att_sub, &_att);

		/* set rotation matrix */
		for (int i = 0; i < 3; i++) for (int j = 0; j < 3; j++)
				_R_nb(i, j) = PX4_R(_att.R, i, j);
	}
}

void
FixedwingPositionControl::vehicle_sensor_combined_poll()
{
	/* check if there is a new position */
	bool sensors_updated;
	orb_check(_sensor_combined_sub, &sensors_updated);

	if (sensors_updated) {
		orb_copy(ORB_ID(sensor_combined), _sensor_combined_sub, &_sensor_combined);
	}
}

void
FixedwingPositionControl::vehicle_setpoint_poll()
{
	/* check if there is a new setpoint */
	bool pos_sp_triplet_updated;
	orb_check(_pos_sp_triplet_sub, &pos_sp_triplet_updated);

	if (pos_sp_triplet_updated) {
		orb_copy(ORB_ID(position_setpoint_triplet), _pos_sp_triplet_sub, &_pos_sp_triplet);
	}
}

void
FixedwingPositionControl::task_main_trampoline(int argc, char *argv[])
{
	l1_control::g_control = new FixedwingPositionControl();

	if (l1_control::g_control == nullptr) {
		warnx("OUT OF MEM");
		return;
	}

	/* only returns on exit */
	l1_control::g_control->task_main();
	delete l1_control::g_control;
	l1_control::g_control = nullptr;
}

float
FixedwingPositionControl::calculate_target_airspeed(float airspeed_demand)
{
	float airspeed;

	if (_airspeed_valid) {
		airspeed = _airspeed.true_airspeed_m_s;

	} else {
		airspeed = _parameters.airspeed_min + (_parameters.airspeed_max - _parameters.airspeed_min) / 2.0f;
	}

	/* cruise airspeed for all modes unless modified below */
	float target_airspeed = airspeed_demand;

	/* add minimum ground speed undershoot (only non-zero in presence of sufficient wind) */
	target_airspeed += _groundspeed_undershoot;

	if (0/* throttle nudging enabled */) {
		//target_airspeed += nudge term.
	}

	/* sanity check: limit to range */
	target_airspeed = math::constrain(target_airspeed, _parameters.airspeed_min, _parameters.airspeed_max);

	/* plain airspeed error */
	_airspeed_error = target_airspeed - airspeed;

	return target_airspeed;
}

void
FixedwingPositionControl::calculate_gndspeed_undershoot(const math::Vector<2> &current_position, const math::Vector<2> &ground_speed_2d, const struct position_setpoint_triplet_s &pos_sp_triplet)
{

	if (pos_sp_triplet.current.valid && !(pos_sp_triplet.current.type == position_setpoint_s::SETPOINT_TYPE_LOITER)) {

		/* rotate ground speed vector with current attitude */
		math::Vector<2> yaw_vector(_R_nb(0, 0), _R_nb(1, 0));
		yaw_vector.normalize();
		float ground_speed_body = yaw_vector * ground_speed_2d;

		/* The minimum desired ground speed is the minimum airspeed projected on to the ground using the altitude and horizontal difference between the waypoints if available*/
		float distance = 0.0f;
		float delta_altitude = 0.0f;
		if (pos_sp_triplet.previous.valid) {
			distance = get_distance_to_next_waypoint(pos_sp_triplet.previous.lat, pos_sp_triplet.previous.lon, pos_sp_triplet.current.lat, pos_sp_triplet.current.lon);
			delta_altitude = pos_sp_triplet.current.alt - pos_sp_triplet.previous.alt;
		} else {
			distance = get_distance_to_next_waypoint(current_position(0), current_position(1), pos_sp_triplet.current.lat, pos_sp_triplet.current.lon);
			delta_altitude = pos_sp_triplet.current.alt -  _global_pos.alt;
		}

		float ground_speed_desired = _parameters.airspeed_min * cosf(atan2f(delta_altitude, distance));


		/*
		 * Ground speed undershoot is the amount of ground velocity not reached
		 * by the plane. Consequently it is zero if airspeed is >= min ground speed
		 * and positive if airspeed < min ground speed.
		 *
		 * This error value ensures that a plane (as long as its throttle capability is
		 * not exceeded) travels towards a waypoint (and is not pushed more and more away
		 * by wind). Not countering this would lead to a fly-away.
		 */
		_groundspeed_undershoot = math::max(ground_speed_desired - ground_speed_body, 0.0f);

	} else {
		_groundspeed_undershoot = 0;
	}
}

void FixedwingPositionControl::navigation_capabilities_publish()
{
	_nav_capabilities.timestamp = hrt_absolute_time();

	if (_nav_capabilities_pub != nullptr) {
		orb_publish(ORB_ID(navigation_capabilities), _nav_capabilities_pub, &_nav_capabilities);
	} else {
		_nav_capabilities_pub = orb_advertise(ORB_ID(navigation_capabilities), &_nav_capabilities);
	}
}

void FixedwingPositionControl::get_waypoint_heading_distance(float heading, float distance,
					struct position_setpoint_s &waypoint_prev, struct position_setpoint_s &waypoint_next, bool flag_init)
{
	waypoint_prev.valid = true;
	waypoint_prev.alt = _hold_alt;

	if (flag_init) {
		// on init set first waypoint to momentary position
		waypoint_prev.lat = _global_pos.lat - cos(heading) * (double)(HDG_HOLD_SET_BACK_DIST) / 1e6;
		waypoint_prev.lon = _global_pos.lon - sin(heading) * (double)(HDG_HOLD_SET_BACK_DIST) / 1e6;
	} else {
		/*
		for previous waypoint use the one still in front of us but shift it such that it is
		located on the desired flight path but HDG_HOLD_SET_BACK_DIST behind us
		*/
		waypoint_prev.lat = waypoint_next.lat - cos(heading) * (double)(HDG_HOLD_REACHED_DIST + HDG_HOLD_SET_BACK_DIST) / 1e6;
		waypoint_prev.lon = waypoint_next.lon - sin(heading) * (double)(HDG_HOLD_REACHED_DIST + HDG_HOLD_SET_BACK_DIST) / 1e6;
	}

	waypoint_next.valid = true;
	waypoint_next.lat = waypoint_prev.lat + cos(heading) * (double)(distance + HDG_HOLD_SET_BACK_DIST) / 1e6;
	waypoint_next.lon = waypoint_prev.lon + sin(heading) * (double)(distance + HDG_HOLD_SET_BACK_DIST) / 1e6;
	waypoint_next.alt = _hold_alt;
}

float FixedwingPositionControl::get_terrain_altitude_landing(float land_setpoint_alt, const struct vehicle_global_position_s &global_pos)
{
	if (!isfinite(global_pos.terrain_alt)) {
		return land_setpoint_alt;
	}

	/* Decide if the terrain estimation can be used, once we switched to using the terrain we stick with it
	 * for the whole landing */
	if (_parameters.land_use_terrain_estimate && (global_pos.terrain_alt_valid || land_useterrain)) {
		if(!land_useterrain) {
			mavlink_log_info(_mavlink_fd, "#audio: Landing, using terrain estimate");
			land_useterrain = true;
		}
		return global_pos.terrain_alt;
	} else {
		return land_setpoint_alt;
	}
}

bool FixedwingPositionControl::update_desired_altitude(float dt)
{
	const float deadBand = (60.0f/1000.0f);
	const float factor = 1.0f - deadBand;
	// XXX this should go into a manual stick mapper
	// class
	static float _althold_epv = 0.0f;
	static bool was_in_deadband = false;
	bool climbout_mode = false;

	/*
	 * Reset the hold altitude to the current altitude if the uncertainty
	 * changes significantly.
	 * This is to guard against uncommanded altitude changes
	 * when the altitude certainty increases or decreases.
	 */

	if (fabsf(_althold_epv - _global_pos.epv) > ALTHOLD_EPV_RESET_THRESH) {
		_hold_alt = _global_pos.alt;
		_althold_epv = _global_pos.epv;
	}

	// XXX the sign magic in this function needs to be fixed

	if (_manual.x > deadBand) {
		float pitch = (_manual.x - deadBand) / factor;
		_hold_alt -= (_parameters.max_climb_rate * dt) * pitch;
		was_in_deadband = false;
		climbout_mode = (fabsf(_manual.x) > MANUAL_THROTTLE_CLIMBOUT_THRESH);
	} else if (_manual.x < - deadBand) {
		float pitch = (_manual.x + deadBand) / factor;
		_hold_alt -= (_parameters.max_sink_rate * dt) * pitch;
		was_in_deadband = false;
	} else if (!was_in_deadband) {
		 /* store altitude at which manual.x was inside deadBand
		  * The aircraft should immediately try to fly at this altitude
		  * as this is what the pilot expects when he moves the stick to the center */
		_hold_alt = _global_pos.alt;
		_althold_epv = _global_pos.epv;
		was_in_deadband = true;
	}

	return climbout_mode;
}

bool FixedwingPositionControl::in_takeoff_situation() {
	const hrt_abstime delta_takeoff = 10000000;
	const float throttle_threshold = 0.1f;

	if (hrt_elapsed_time(&_time_went_in_air) < delta_takeoff && _manual.z > throttle_threshold && _global_pos.alt <= _takeoff_ground_alt + _parameters.climbout_diff) {
		return true;
	}

	return false;
}

void FixedwingPositionControl::do_takeoff_help(float *hold_altitude, float *pitch_limit_min)
{
	/* demand "climbout_diff" m above ground if user switched into this mode during takeoff */
	if (in_takeoff_situation()) {
		*hold_altitude = _takeoff_ground_alt + _parameters.climbout_diff;
		*pitch_limit_min = math::radians(10.0f);
	} else {
		*pitch_limit_min = _parameters.pitch_limit_min;
	}
}

bool
FixedwingPositionControl::control_position(const math::Vector<2> &current_position, const math::Vector<3> &ground_speed,
		const struct position_setpoint_triplet_s &pos_sp_triplet)
{
	float dt = FLT_MIN; // Using non zero value to a avoid division by zero
	if (_control_position_last_called > 0) {
		dt = (float)hrt_elapsed_time(&_control_position_last_called) * 1e-6f;
	}
	_control_position_last_called = hrt_absolute_time();

	bool setpoint = true;

	math::Vector<2> ground_speed_2d = {ground_speed(0), ground_speed(1)};
	calculate_gndspeed_undershoot(current_position, ground_speed_2d, pos_sp_triplet);

	float eas2tas = 1.0f; // XXX calculate actual number based on current measurements

	/* filter speed and altitude for controller */
	math::Vector<3> accel_body(_sensor_combined.accelerometer_m_s2);
	math::Vector<3> accel_earth = _R_nb * accel_body;

	if (!_mTecs.getEnabled() && !_vehicle_status.condition_landed) {
		_tecs.update_50hz(_global_pos.alt /* XXX might switch to alt err here */, _airspeed.indicated_airspeed_m_s, _R_nb, accel_body, accel_earth);
	}

	/* define altitude error */
	float altitude_error = _pos_sp_triplet.current.alt - _global_pos.alt;

	/* no throttle limit as default */
	float throttle_max = 1.0f;

	/* save time when airplane is in air */
	if (!_was_in_air && !_vehicle_status.condition_landed) {
		_was_in_air = true;
		_time_went_in_air = hrt_absolute_time();
		_takeoff_ground_alt = _global_pos.alt;
	}
	/* reset flag when airplane landed */
	if (_vehicle_status.condition_landed) {
		_was_in_air = false;
	}

	if (_control_mode.flag_control_auto_enabled &&
			pos_sp_triplet.current.valid) {
		/* AUTONOMOUS FLIGHT */

		/* Reset integrators if switching to this mode from a other mode in which posctl was not active */
		if (_control_mode_current == FW_POSCTRL_MODE_OTHER) {
			/* reset integrators */
			if (_mTecs.getEnabled()) {
				_mTecs.resetIntegrators();
				_mTecs.resetDerivatives(_airspeed.true_airspeed_m_s);
			}
		}
		_control_mode_current = FW_POSCTRL_MODE_AUTO;

		/* reset hold altitude */
		_hold_alt = _global_pos.alt;
		/* reset hold yaw */
		_hdg_hold_yaw = _att.yaw;

		/* get circle mode */
		bool was_circle_mode = _l1_control.circle_mode();

		/* restore speed weight, in case changed intermittently (e.g. in landing handling) */
		_tecs.set_speed_weight(_parameters.speed_weight);

		/* current waypoint (the one currently heading for) */
		math::Vector<2> next_wp((float)pos_sp_triplet.current.lat, (float)pos_sp_triplet.current.lon);

		/* current waypoint (the one currently heading for) */
		math::Vector<2> curr_wp((float)pos_sp_triplet.current.lat, (float)pos_sp_triplet.current.lon);

		/* Initialize attitude controller integrator reset flags to 0 */
		_att_sp.roll_reset_integral = false;
		_att_sp.pitch_reset_integral = false;
		_att_sp.yaw_reset_integral = false;

		/* previous waypoint */
		math::Vector<2> prev_wp;

		if (pos_sp_triplet.previous.valid) {
			prev_wp(0) = (float)pos_sp_triplet.previous.lat;
			prev_wp(1) = (float)pos_sp_triplet.previous.lon;

		} else {
			/*
			 * No valid previous waypoint, go for the current wp.
			 * This is automatically handled by the L1 library.
			 */
			prev_wp(0) = (float)pos_sp_triplet.current.lat;
			prev_wp(1) = (float)pos_sp_triplet.current.lon;

		}

		if (pos_sp_triplet.current.type == position_setpoint_s::SETPOINT_TYPE_IDLE) {
			_att_sp.thrust = 0.0f;
			_att_sp.roll_body = 0.0f;
			_att_sp.pitch_body = 0.0f;

		} else if (pos_sp_triplet.current.type == position_setpoint_s::SETPOINT_TYPE_POSITION) {
			/* waypoint is a plain navigation waypoint */
			_l1_control.navigate_waypoints(prev_wp, curr_wp, current_position, ground_speed_2d);
			_att_sp.roll_body = _l1_control.nav_roll();
			_att_sp.yaw_body = _l1_control.nav_bearing();

			tecs_update_pitch_throttle(_pos_sp_triplet.current.alt, calculate_target_airspeed(_parameters.airspeed_trim), eas2tas,
						math::radians(_parameters.pitch_limit_min), math::radians(_parameters.pitch_limit_max),
						_parameters.throttle_min, _parameters.throttle_max, _parameters.throttle_cruise,
						false, math::radians(_parameters.pitch_limit_min), _global_pos.alt, ground_speed);

		} else if (pos_sp_triplet.current.type == position_setpoint_s::SETPOINT_TYPE_LOITER) {

			/* waypoint is a loiter waypoint */
			_l1_control.navigate_loiter(curr_wp, current_position, pos_sp_triplet.current.loiter_radius,
						  pos_sp_triplet.current.loiter_direction, ground_speed_2d);
			_att_sp.roll_body = _l1_control.nav_roll();
			_att_sp.yaw_body = _l1_control.nav_bearing();

			if (in_takeoff_situation()) {
					/* limit roll motion to ensure enough lift */
					_att_sp.roll_body = math::constrain(_att_sp.roll_body, math::radians(-15.0f),
							math::radians(15.0f));
			}

			tecs_update_pitch_throttle(_pos_sp_triplet.current.alt, calculate_target_airspeed(_parameters.airspeed_trim), eas2tas,
						math::radians(_parameters.pitch_limit_min), math::radians(_parameters.pitch_limit_max),
						_parameters.throttle_min, _parameters.throttle_max, _parameters.throttle_cruise,
						false, math::radians(_parameters.pitch_limit_min), _global_pos.alt, ground_speed);

		} else if (pos_sp_triplet.current.type == position_setpoint_s::SETPOINT_TYPE_LAND) {

			float bearing_lastwp_currwp = get_bearing_to_next_waypoint(prev_wp(0), prev_wp(1), curr_wp(0), curr_wp(1));
			float bearing_airplane_currwp = get_bearing_to_next_waypoint(current_position(0), current_position(1), curr_wp(0), curr_wp(1));

			/* Horizontal landing control */
			/* switch to heading hold for the last meters, continue heading hold after */
			float wp_distance = get_distance_to_next_waypoint(current_position(0), current_position(1), curr_wp(0), curr_wp(1));
			/* calculate a waypoint distance value which is 0 when the aircraft is behind the waypoint */
			float wp_distance_save = wp_distance;
			if (fabsf(bearing_airplane_currwp - bearing_lastwp_currwp) >= math::radians(90.0f)) {
				wp_distance_save = 0.0f;
			}

			//warnx("wp dist: %d, alt err: %d, noret: %s", (int)wp_distance, (int)altitude_error, (land_noreturn) ? "YES" : "NO");
			if (wp_distance < _parameters.land_heading_hold_horizontal_distance || land_noreturn_horizontal) {

				/* heading hold, along the line connecting this and the last waypoint */

				if (!land_noreturn_horizontal) {//set target_bearing in first occurrence
					if (pos_sp_triplet.previous.valid) {
						target_bearing = bearing_lastwp_currwp;
					} else {
						target_bearing = _att.yaw;
					}
					mavlink_log_info(_mavlink_fd, "#audio: Landing, heading hold");
				}

//					warnx("NORET: %d, target_bearing: %d, yaw: %d", (int)land_noreturn_horizontal, (int)math::degrees(target_bearing), (int)math::degrees(_att.yaw));

				_l1_control.navigate_heading(target_bearing, _att.yaw, ground_speed_2d);

				/* limit roll motion to prevent wings from touching the ground first */
				_att_sp.roll_body = math::constrain(_att_sp.roll_body, math::radians(-10.0f), math::radians(10.0f));

				land_noreturn_horizontal = true;

			} else {

				/* normal navigation */
				_l1_control.navigate_waypoints(prev_wp, curr_wp, current_position, ground_speed_2d);
			}

			_att_sp.roll_body = _l1_control.nav_roll();
			_att_sp.yaw_body = _l1_control.nav_bearing();


			/* Vertical landing control */
			//xxx: using the tecs altitude controller for slope control for now
			/* apply minimum pitch (flare) and limit roll if close to touch down, altitude error is negative (going down) */
			// XXX this could make a great param

			float throttle_land = _parameters.throttle_min + (_parameters.throttle_max - _parameters.throttle_min) * 0.1f;
			float airspeed_land = 1.3f * _parameters.airspeed_min;
			float airspeed_approach = 1.3f * _parameters.airspeed_min;

			/* Get an estimate of the terrain altitude if available, otherwise terrain_alt will be
			 * equal to _pos_sp_triplet.current.alt */
			float terrain_alt = get_terrain_altitude_landing(_pos_sp_triplet.current.alt, _global_pos);

			/* Calculate distance (to landing waypoint) and altitude of last ordinary waypoint L */
			float L_altitude_rel = _pos_sp_triplet.previous.valid ?
				_pos_sp_triplet.previous.alt - terrain_alt : 0.0f;

			float landing_slope_alt_rel_desired = landingslope.getLandingSlopeRelativeAltitudeSave(wp_distance, bearing_lastwp_currwp, bearing_airplane_currwp);

			/* Check if we should start flaring with a vertical and a
			 * horizontal limit (with some tolerance)
			 * The horizontal limit is only applied when we are in front of the wp
			 */
			if (((_global_pos.alt < terrain_alt + landingslope.flare_relative_alt()) &&
						(wp_distance_save < landingslope.flare_length() + 5.0f)) ||
					land_noreturn_vertical) {  //checking for land_noreturn to avoid unwanted climb out
				/* land with minimal speed */

//					/* force TECS to only control speed with pitch, altitude is only implicitely controlled now */
//					_tecs.set_speed_weight(2.0f);

				/* kill the throttle if param requests it */
				throttle_max = _parameters.throttle_max;

				 if (_global_pos.alt < terrain_alt + landingslope.motor_lim_relative_alt() || land_motor_lim) {
					throttle_max = math::min(throttle_max, _parameters.throttle_land_max);
					if (!land_motor_lim) {
						land_motor_lim  = true;
						mavlink_log_info(_mavlink_fd, "#audio: Landing, limiting throttle");
					}

				 }

				float flare_curve_alt_rel = landingslope.getFlareCurveRelativeAltitudeSave(wp_distance, bearing_lastwp_currwp, bearing_airplane_currwp);

				/* avoid climbout */
				if ((flare_curve_alt_rel_last < flare_curve_alt_rel && land_noreturn_vertical) || land_stayonground)
				{
					flare_curve_alt_rel = 0.0f; // stay on ground
					land_stayonground = true;
				}

				tecs_update_pitch_throttle(terrain_alt + flare_curve_alt_rel,
						calculate_target_airspeed(airspeed_land), eas2tas,
						 math::radians(_parameters.land_flare_pitch_min_deg),
						 math::radians(_parameters.land_flare_pitch_max_deg),
						0.0f, throttle_max, throttle_land,
						false,  land_motor_lim ? math::radians(_parameters.land_flare_pitch_min_deg) : math::radians(_parameters.pitch_limit_min),
						_global_pos.alt, ground_speed,
						land_motor_lim ? tecs_status_s::TECS_MODE_LAND_THROTTLELIM : tecs_status_s::TECS_MODE_LAND);

				if (!land_noreturn_vertical) {
					mavlink_log_info(_mavlink_fd, "#audio: Landing, flaring");
					land_noreturn_vertical = true;
				}
				//warnx("Landing:  flare, _global_pos.alt  %.1f, flare_curve_alt %.1f, flare_curve_alt_last %.1f, flare_length %.1f, wp_distance %.1f", _global_pos.alt, flare_curve_alt, flare_curve_alt_last, flare_length, wp_distance);

				flare_curve_alt_rel_last = flare_curve_alt_rel;
			} else {

				 /* intersect glide slope:
				  * minimize speed to approach speed
				  * if current position is higher than the slope follow the glide slope (sink to the
				  * glide slope)
				  * also if the system captures the slope it should stay
				  * on the slope (bool land_onslope)
				  * if current position is below the slope continue at previous wp altitude
				  * until the intersection with slope
				  * */
				float altitude_desired_rel;
				if (_global_pos.alt > terrain_alt + landing_slope_alt_rel_desired || land_onslope) {
					/* stay on slope */
					altitude_desired_rel = landing_slope_alt_rel_desired;
					if (!land_onslope) {
						mavlink_log_info(_mavlink_fd, "#audio: Landing, on slope");
						land_onslope = true;
					}
				} else {
					/* continue horizontally */
					altitude_desired_rel =  _pos_sp_triplet.previous.valid ? L_altitude_rel :
						_global_pos.alt - terrain_alt;
				}

				tecs_update_pitch_throttle(terrain_alt + altitude_desired_rel,
						calculate_target_airspeed(airspeed_approach), eas2tas,
						math::radians(_parameters.pitch_limit_min),
						math::radians(_parameters.pitch_limit_max),
						_parameters.throttle_min,
						_parameters.throttle_max,
						_parameters.throttle_cruise,
						false,
						math::radians(_parameters.pitch_limit_min),
						_global_pos.alt,
						ground_speed);
			}

		} else if (pos_sp_triplet.current.type == position_setpoint_s::SETPOINT_TYPE_TAKEOFF) {

			/* Perform launch detection */
			if (launchDetector.launchDetectionEnabled() &&
					launch_detection_state != LAUNCHDETECTION_RES_DETECTED_ENABLEMOTORS) {
				/* Inform user that launchdetection is running */
				static hrt_abstime last_sent = 0;
				if(hrt_absolute_time() - last_sent > 4e6) {
					mavlink_log_critical(_mavlink_fd, "Launchdetection running");
					last_sent = hrt_absolute_time();
				}

				/* Detect launch */
				launchDetector.update(_sensor_combined.accelerometer_m_s2[0]);

				/* update our copy of the laucn detection state */
				launch_detection_state = launchDetector.getLaunchDetected();
			} else	{
				/* no takeoff detection --> fly */
				launch_detection_state = LAUNCHDETECTION_RES_DETECTED_ENABLEMOTORS;
			}

			/* Set control values depending on the detection state */
			if (launch_detection_state != LAUNCHDETECTION_RES_NONE) {
				/* Launch has been detected, hence we have to control the plane. */

				_l1_control.navigate_waypoints(prev_wp, curr_wp, current_position, ground_speed_2d);
				_att_sp.roll_body = _l1_control.nav_roll();
				_att_sp.yaw_body = _l1_control.nav_bearing();

				/* Select throttle: only in LAUNCHDETECTION_RES_DETECTED_ENABLEMOTORS we want to use
				 * full throttle, otherwise we use the preTakeOff Throttle */
				float takeoff_throttle = launch_detection_state !=
					LAUNCHDETECTION_RES_DETECTED_ENABLEMOTORS ?
					launchDetector.getThrottlePreTakeoff() : _parameters.throttle_max;

				/* select maximum pitch: the launchdetector may impose another limit for the pitch
				 * depending on the state of the launch */
				float takeoff_pitch_max_deg = launchDetector.getPitchMax(_parameters.pitch_limit_max);
				float takeoff_pitch_max_rad = math::radians(takeoff_pitch_max_deg);

				/* apply minimum pitch and limit roll if target altitude is not within climbout_diff
				 * meters */
				if (_parameters.climbout_diff > 0.001f && altitude_error > _parameters.climbout_diff) {

					/* enforce a minimum of 10 degrees pitch up on takeoff, or take parameter */
					tecs_update_pitch_throttle(_pos_sp_triplet.current.alt,
							calculate_target_airspeed(1.3f * _parameters.airspeed_min),
							eas2tas,
							math::radians(_parameters.pitch_limit_min),
							takeoff_pitch_max_rad,
							_parameters.throttle_min, takeoff_throttle,
							_parameters.throttle_cruise,
							true,
							math::max(math::radians(pos_sp_triplet.current.pitch_min),
							math::radians(10.0f)),
							_global_pos.alt,
							ground_speed,
							tecs_status_s::TECS_MODE_TAKEOFF,
							takeoff_pitch_max_deg != _parameters.pitch_limit_max);

					/* limit roll motion to ensure enough lift */
					_att_sp.roll_body = math::constrain(_att_sp.roll_body, math::radians(-15.0f),
							math::radians(15.0f));

				} else {
					tecs_update_pitch_throttle(_pos_sp_triplet.current.alt,
							calculate_target_airspeed(_parameters.airspeed_trim),
							eas2tas,
							math::radians(_parameters.pitch_limit_min),
							math::radians(_parameters.pitch_limit_max),
							_parameters.throttle_min,
							takeoff_throttle,
							_parameters.throttle_cruise,
							false,
							math::radians(_parameters.pitch_limit_min),
							_global_pos.alt,
							ground_speed);
				}
			} else {
				/* Tell the attitude controller to stop integrating while we are waiting
				 * for the launch */
				_att_sp.roll_reset_integral = true;
				_att_sp.pitch_reset_integral = true;
				_att_sp.yaw_reset_integral = true;

				/* Set default roll and pitch setpoints during detection phase */
				_att_sp.roll_body = 0.0f;
				_att_sp.pitch_body = math::max(math::radians(pos_sp_triplet.current.pitch_min),
						math::radians(10.0f));
			}

		}

		/* reset landing state */
		if (pos_sp_triplet.current.type != position_setpoint_s::SETPOINT_TYPE_LAND) {
			reset_landing_state();
		}

		/* reset takeoff/launch state */
		if (pos_sp_triplet.current.type != position_setpoint_s::SETPOINT_TYPE_TAKEOFF) {
			reset_takeoff_state();
		}

		if (was_circle_mode && !_l1_control.circle_mode()) {
			/* just kicked out of loiter, reset roll integrals */
			_att_sp.roll_reset_integral = true;
		}

	} else if (_control_mode.flag_control_velocity_enabled &&
			_control_mode.flag_control_altitude_enabled) {
		/* POSITION CONTROL: pitch stick moves altitude setpoint, throttle stick sets airspeed,
		   heading is set to a distant waypoint */

		if (_control_mode_current != FW_POSCTRL_MODE_POSITION) {
			/* Need to init because last loop iteration was in a different mode */
			_hold_alt = _global_pos.alt;
			_hdg_hold_yaw = _att.yaw;
			_hdg_hold_enabled = false; // this makes sure the waypoints are reset below
			_yaw_lock_engaged = false;
		}
		/* Reset integrators if switching to this mode from a other mode in which posctl was not active */
		if (_control_mode_current == FW_POSCTRL_MODE_OTHER) {
			/* reset integrators */
			if (_mTecs.getEnabled()) {
				_mTecs.resetIntegrators();
				_mTecs.resetDerivatives(_airspeed.true_airspeed_m_s);
			}
		}
		_control_mode_current = FW_POSCTRL_MODE_POSITION;

		/* Get demanded airspeed */
		float altctrl_airspeed = _parameters.airspeed_min +
					  (_parameters.airspeed_max - _parameters.airspeed_min) *
					  _manual.z;

		/* update desired altitude based on user pitch stick input */
		bool climbout_requested = update_desired_altitude(dt);

		/* if we assume that user is taking off then help by demanding altitude setpoint well above ground 
		* and set limit to pitch angle to prevent stearing into ground
		*/
		float pitch_limit_min;
		do_takeoff_help(&_hold_alt, &pitch_limit_min);


		/* throttle limiting */
		throttle_max = _parameters.throttle_max;
		if (fabsf(_manual.z) < THROTTLE_THRESH) {
			throttle_max = 0.0f;
		}

		tecs_update_pitch_throttle(_hold_alt,
				altctrl_airspeed,
				eas2tas,
				math::radians(_parameters.pitch_limit_min),
				math::radians(_parameters.pitch_limit_max),
				_parameters.throttle_min,
				throttle_max,
				_parameters.throttle_cruise,
				climbout_requested,
				pitch_limit_min,
				_global_pos.alt,
				ground_speed,
				tecs_status_s::TECS_MODE_NORMAL);

		/* heading control */

		if (fabsf(_manual.y) < HDG_HOLD_MAN_INPUT_THRESH) {
			/* heading / roll is zero, lock onto current heading */
			if (fabsf(_att.yawspeed) < HDG_HOLD_YAWRATE_THRESH && !_yaw_lock_engaged) {
				// little yaw movement, lock to current heading
				_yaw_lock_engaged = true;

			}

			/* user tries to do a takeoff in heading hold mode, reset the yaw setpoint on every iteration
			  to make sure the plane does not start rolling
			*/
			if (in_takeoff_situation()) {
				_hdg_hold_enabled = false;
				_yaw_lock_engaged = true;
			}

			if (_yaw_lock_engaged) {

				/* just switched back from non heading-hold to heading hold */
				if (!_hdg_hold_enabled) {
					_hdg_hold_enabled = true;
					_hdg_hold_yaw = _att.yaw;

					get_waypoint_heading_distance(_hdg_hold_yaw, HDG_HOLD_DIST_NEXT, _hdg_hold_prev_wp, _hdg_hold_curr_wp, true);
				}

				/* we have a valid heading hold position, are we too close? */
				if (get_distance_to_next_waypoint(_global_pos.lat, _global_pos.lon,
					_hdg_hold_curr_wp.lat, _hdg_hold_curr_wp.lon) < HDG_HOLD_REACHED_DIST) {
					get_waypoint_heading_distance(_hdg_hold_yaw, HDG_HOLD_DIST_NEXT, _hdg_hold_prev_wp, _hdg_hold_curr_wp, false);
				}

				math::Vector<2> prev_wp;
				prev_wp(0) = (float)_hdg_hold_prev_wp.lat;
				prev_wp(1) = (float)_hdg_hold_prev_wp.lon;

				math::Vector<2> curr_wp;
				curr_wp(0) = (float)_hdg_hold_curr_wp.lat;
				curr_wp(1) = (float)_hdg_hold_curr_wp.lon;

				/* populate l1 control setpoint */
				_l1_control.navigate_waypoints(prev_wp, curr_wp, current_position, ground_speed_2d);

				_att_sp.roll_body = _l1_control.nav_roll();
				_att_sp.yaw_body = _l1_control.nav_bearing();

				if (in_takeoff_situation()) {
					/* limit roll motion to ensure enough lift */
					_att_sp.roll_body = math::constrain(_att_sp.roll_body, math::radians(-15.0f),
							math::radians(15.0f));
				}
			}
		} else {
			_hdg_hold_enabled = false;
			_yaw_lock_engaged = false;
		}

	} else if (_control_mode.flag_control_altitude_enabled) {
		/* ALTITUDE CONTROL: pitch stick moves altitude setpoint, throttle stick sets airspeed */

		if (_control_mode_current != FW_POSCTRL_MODE_POSITION && _control_mode_current != FW_POSCTRL_MODE_ALTITUDE) {
			/* Need to init because last loop iteration was in a different mode */
			_hold_alt = _global_pos.alt;
		}
		/* Reset integrators if switching to this mode from a other mode in which posctl was not active */
		if (_control_mode_current == FW_POSCTRL_MODE_OTHER) {
			/* reset integrators */
			if (_mTecs.getEnabled()) {
				_mTecs.resetIntegrators();
				_mTecs.resetDerivatives(_airspeed.true_airspeed_m_s);
			}
		}
		_control_mode_current = FW_POSCTRL_MODE_ALTITUDE;

		/* Get demanded airspeed */
		float altctrl_airspeed = _parameters.airspeed_min +
					  (_parameters.airspeed_max - _parameters.airspeed_min) *
					  _manual.z;

		/* update desired altitude based on user pitch stick input */
		bool climbout_requested = update_desired_altitude(dt);

		/* if we assume that user is taking off then help by demanding altitude setpoint well above ground 
		* and set limit to pitch angle to prevent stearing into ground
		*/
		float pitch_limit_min;
		do_takeoff_help(&_hold_alt, &pitch_limit_min);

		/* throttle limiting */
		throttle_max = _parameters.throttle_max;
		if (fabsf(_manual.z) < THROTTLE_THRESH) {
			throttle_max = 0.0f;
		}

		tecs_update_pitch_throttle(_hold_alt,
				altctrl_airspeed,
				eas2tas,
				math::radians(_parameters.pitch_limit_min),
				math::radians(_parameters.pitch_limit_max),
				_parameters.throttle_min,
				throttle_max,
				_parameters.throttle_cruise,
				climbout_requested,
				pitch_limit_min,
				_global_pos.alt,
				ground_speed,
				tecs_status_s::TECS_MODE_NORMAL);
	} else {
		_control_mode_current = FW_POSCTRL_MODE_OTHER;

		/** MANUAL FLIGHT **/

		/* reset hold altitude */
		_hold_alt = _global_pos.alt;

		/* no flight mode applies, do not publish an attitude setpoint */
		setpoint = false;

		/* reset landing and takeoff state */
		if (!last_manual) {
			reset_landing_state();
			reset_takeoff_state();
		}
	}

	/* Copy thrust output for publication */
	if (_vehicle_status.engine_failure || _vehicle_status.engine_failure_cmd) {
		/* Set thrust to 0 to minimize damage */
		_att_sp.thrust = 0.0f;
	} else if (_control_mode_current ==  FW_POSCTRL_MODE_AUTO && // launchdetector only available in auto
			pos_sp_triplet.current.type == position_setpoint_s::SETPOINT_TYPE_TAKEOFF &&
			launch_detection_state != LAUNCHDETECTION_RES_DETECTED_ENABLEMOTORS) {
		 /* making sure again that the correct thrust is used,
		 * without depending on library calls for safety reasons */
		_att_sp.thrust = launchDetector.getThrottlePreTakeoff();
	} else if (_control_mode_current ==  FW_POSCTRL_MODE_AUTO &&
			pos_sp_triplet.current.type == position_setpoint_s::SETPOINT_TYPE_IDLE) {
		_att_sp.thrust = 0.0f;
	} else {
		/* Copy thrust and pitch values from tecs */
		if (_vehicle_status.condition_landed &&
			(_control_mode_current == FW_POSCTRL_MODE_POSITION || _control_mode_current == FW_POSCTRL_MODE_ALTITUDE))
		{
			// when we are landed in these modes we want the motor to spin
			_att_sp.thrust = math::min(TAKEOFF_IDLE, throttle_max);
		} else {
			_att_sp.thrust = math::min(_mTecs.getEnabled() ? _mTecs.getThrottleSetpoint() :
					_tecs.get_throttle_demand(), throttle_max);
		}


	}

	/* During a takeoff waypoint while waiting for launch the pitch sp is set
	 * already (not by tecs) */
	if (!(_control_mode_current ==  FW_POSCTRL_MODE_AUTO &&
				pos_sp_triplet.current.type == position_setpoint_s::SETPOINT_TYPE_TAKEOFF &&
				launch_detection_state == LAUNCHDETECTION_RES_NONE)) {
		_att_sp.pitch_body = _mTecs.getEnabled() ? _mTecs.getPitchSetpoint() : _tecs.get_pitch_demand();
	}

	if (_control_mode.flag_control_position_enabled) {
		last_manual = false;
	} else {
		last_manual = true;
	}


	return setpoint;
}

void
FixedwingPositionControl::task_main()
{

	/*
	 * do subscriptions
	 */
	_global_pos_sub = orb_subscribe(ORB_ID(vehicle_global_position));
	_pos_sp_triplet_sub = orb_subscribe(ORB_ID(position_setpoint_triplet));
	_att_sub = orb_subscribe(ORB_ID(vehicle_attitude));
	_sensor_combined_sub = orb_subscribe(ORB_ID(sensor_combined));
	_control_mode_sub = orb_subscribe(ORB_ID(vehicle_control_mode));
	_vehicle_status_sub = orb_subscribe(ORB_ID(vehicle_status));
	_airspeed_sub = orb_subscribe(ORB_ID(airspeed));
	_params_sub = orb_subscribe(ORB_ID(parameter_update));
	_manual_control_sub = orb_subscribe(ORB_ID(manual_control_setpoint));

	/* rate limit control mode updates to 5Hz */
	orb_set_interval(_control_mode_sub, 200);
	/* rate limit vehicle status updates to 5Hz */
	orb_set_interval(_vehicle_status_sub, 200);
	/* rate limit position updates to 50 Hz */
	orb_set_interval(_global_pos_sub, 20);

	/* abort on a nonzero return value from the parameter init */
	if (parameters_update()) {
		/* parameter setup went wrong, abort */
		warnx("aborting startup due to errors.");
		_task_should_exit = true;
	}

	/* wakeup source(s) */
	struct pollfd fds[2];

	/* Setup of loop */
	fds[0].fd = _params_sub;
	fds[0].events = POLLIN;
	fds[1].fd = _global_pos_sub;
	fds[1].events = POLLIN;

	_task_running = true;

	while (!_task_should_exit) {

		/* wait for up to 500ms for data */
		int pret = poll(&fds[0], (sizeof(fds) / sizeof(fds[0])), 100);

		/* timed out - periodic check for _task_should_exit, etc. */
		if (pret == 0)
			continue;

		/* this is undesirable but not much we can do - might want to flag unhappy status */
		if (pret < 0) {
			warn("poll error %d, %d", pret, errno);
			continue;
		}

		/* check vehicle control mode for changes to publication state */
		vehicle_control_mode_poll();

		/* check vehicle status for changes to publication state */
		vehicle_status_poll();

		/* only update parameters if they changed */
		if (fds[0].revents & POLLIN) {
			/* read from param to clear updated flag */
			struct parameter_update_s update;
			orb_copy(ORB_ID(parameter_update), _params_sub, &update);

			/* update parameters from storage */
			parameters_update();
		}

		/* only run controller if position changed */
		if (fds[1].revents & POLLIN) {
			perf_begin(_loop_perf);

			/* XXX Hack to get mavlink output going */
			if (_mavlink_fd < 0) {
				/* try to open the mavlink log device every once in a while */
				_mavlink_fd = px4_open(MAVLINK_LOG_DEVICE, 0);
			}

			/* load local copies */
			orb_copy(ORB_ID(vehicle_global_position), _global_pos_sub, &_global_pos);

			// XXX add timestamp check
			_global_pos_valid = true;

			vehicle_attitude_poll();
			vehicle_setpoint_poll();
			vehicle_sensor_combined_poll();
			vehicle_airspeed_poll();
			vehicle_manual_control_setpoint_poll();
			// vehicle_baro_poll();

			math::Vector<3> ground_speed(_global_pos.vel_n, _global_pos.vel_e,  _global_pos.vel_d);
			math::Vector<2> current_position((float)_global_pos.lat, (float)_global_pos.lon);

			/*
			 * Attempt to control position, on success (= sensors present and not in manual mode),
			 * publish setpoint.
			 */
			if (control_position(current_position, ground_speed, _pos_sp_triplet)) {
				_att_sp.timestamp = hrt_absolute_time();

				/* lazily publish the setpoint only once available */
<<<<<<< HEAD
				if (_attitude_sp_pub != nullptr) {
=======
				if (_attitude_sp_pub > 0 && !_vehicle_status.is_rotary_wing) {
>>>>>>> 3ef62121
					/* publish the attitude setpoint */
					orb_publish(ORB_ID(vehicle_attitude_setpoint), _attitude_sp_pub, &_att_sp);

				} else if (_attitude_sp_pub <= 0 && !_vehicle_status.is_rotary_wing) {
					/* advertise and publish */
					_attitude_sp_pub = orb_advertise(ORB_ID(vehicle_attitude_setpoint), &_att_sp);
				}

				/* XXX check if radius makes sense here */
				float turn_distance = _l1_control.switch_distance(100.0f);

				/* lazily publish navigation capabilities */
				if ((hrt_elapsed_time(&_nav_capabilities.timestamp) > 1000000) || (fabsf(turn_distance - _nav_capabilities.turn_distance) > FLT_EPSILON
					&& turn_distance > 0)) {

					/* set new turn distance */
					_nav_capabilities.turn_distance = turn_distance;

					navigation_capabilities_publish();

				}

			}
			perf_end(_loop_perf);
		}

	}

	_task_running = false;

	warnx("exiting.\n");

	_control_task = -1;
	_exit(0);
}

void FixedwingPositionControl::reset_takeoff_state()
{
	launch_detection_state = LAUNCHDETECTION_RES_NONE;
	launchDetector.reset();
}

void FixedwingPositionControl::reset_landing_state()
{
	land_noreturn_horizontal = false;
	land_noreturn_vertical = false;
	land_stayonground = false;
	land_motor_lim = false;
	land_onslope = false;
	land_useterrain = false;
}

void FixedwingPositionControl::tecs_update_pitch_throttle(float alt_sp, float v_sp, float eas2tas,
		float pitch_min_rad, float pitch_max_rad,
		float throttle_min, float throttle_max, float throttle_cruise,
		bool climbout_mode, float climbout_pitch_min_rad,
		float altitude,
		const math::Vector<3> &ground_speed,
		unsigned mode, bool pitch_max_special)
{
	/* do not run tecs if we are not in air */
	if (_vehicle_status.condition_landed) {
		return;
	}

	if (_mTecs.getEnabled()) {
		/* Using mtecs library: prepare arguments for mtecs call */
		float flightPathAngle = 0.0f;
		float ground_speed_length = ground_speed.length();
		if (ground_speed_length > FLT_EPSILON) {
			flightPathAngle = -asinf(ground_speed(2)/ground_speed_length);
		}
		fwPosctrl::LimitOverride limitOverride;
		if (_vehicle_status.engine_failure || _vehicle_status.engine_failure_cmd) {
			/* Force the slow downwards spiral */
			limitOverride.enablePitchMinOverride(-1.0f);
			limitOverride.enablePitchMaxOverride(5.0f);

		} else if (climbout_mode) {
			limitOverride.enablePitchMinOverride(M_RAD_TO_DEG_F * climbout_pitch_min_rad);
		} else {
			limitOverride.disablePitchMinOverride();
		}

		if (pitch_max_special) {
			/* Use the maximum pitch from the argument */
			limitOverride.enablePitchMaxOverride(M_RAD_TO_DEG_F * pitch_max_rad);
		} else {
			/* use pitch max set by MT param */
			limitOverride.disablePitchMaxOverride();
		}
		_mTecs.updateAltitudeSpeed(flightPathAngle, altitude, alt_sp, _airspeed.true_airspeed_m_s, v_sp, mode,
				limitOverride);
	} else {
		if (_vehicle_status.engine_failure || _vehicle_status.engine_failure_cmd) {
			/* Force the slow downwards spiral */
			pitch_min_rad = M_DEG_TO_RAD_F * -1.0f;
			pitch_max_rad = M_DEG_TO_RAD_F * 5.0f;
		}

/* No underspeed protection in landing mode */
		_tecs.set_detect_underspeed_enabled(!(mode == tecs_status_s::TECS_MODE_LAND || mode == tecs_status_s::TECS_MODE_LAND_THROTTLELIM));

		/* Using tecs library */
		_tecs.update_pitch_throttle(_R_nb, _att.pitch, altitude, alt_sp, v_sp,
					    _airspeed.indicated_airspeed_m_s, eas2tas,
					    climbout_mode, climbout_pitch_min_rad,
					    throttle_min, throttle_max, throttle_cruise,
					    pitch_min_rad, pitch_max_rad);

		struct TECS::tecs_state s;
		_tecs.get_tecs_state(s);

		struct tecs_status_s t;

		t.timestamp = s.timestamp;

		switch (s.mode) {
			case TECS::ECL_TECS_MODE_NORMAL:
				t.mode = tecs_status_s::TECS_MODE_NORMAL;
				break;
			case TECS::ECL_TECS_MODE_UNDERSPEED:
				t.mode = tecs_status_s::TECS_MODE_UNDERSPEED;
				break;
			case TECS::ECL_TECS_MODE_BAD_DESCENT:
				t.mode = tecs_status_s::TECS_MODE_BAD_DESCENT;
				break;
			case TECS::ECL_TECS_MODE_CLIMBOUT:
				t.mode = tecs_status_s::TECS_MODE_CLIMBOUT;
				break;
		}

		t.altitudeSp			= s.hgt_dem;
		t.altitude_filtered		= s.hgt;
		t.airspeedSp			= s.spd_dem;
		t.airspeed_filtered		= s.spd;

		t.flightPathAngleSp		= s.dhgt_dem;
		t.flightPathAngle		= s.dhgt;
		t.flightPathAngleFiltered	= s.dhgt;

		t.airspeedDerivativeSp		= s.dspd_dem;
		t.airspeedDerivative		= s.dspd;

		t.totalEnergyRateSp		= s.thr;
		t.totalEnergyRate		= s.ithr;
		t.energyDistributionRateSp	= s.ptch;
		t.energyDistributionRate	= s.iptch;

		if (_tecs_status_pub != nullptr) {
			orb_publish(ORB_ID(tecs_status), _tecs_status_pub, &t);
		} else {
			_tecs_status_pub = orb_advertise(ORB_ID(tecs_status), &t);
		}
	}
}

int
FixedwingPositionControl::start()
{
	ASSERT(_control_task == -1);

	/* start the task */
	_control_task = px4_task_spawn_cmd("fw_pos_control_l1",
				       SCHED_DEFAULT,
				       SCHED_PRIORITY_MAX - 5,
				       1600,
				       (main_t)&FixedwingPositionControl::task_main_trampoline,
				       nullptr);

	if (_control_task < 0) {
		warn("task start failed");
		return -errno;
	}

	return OK;
}

int fw_pos_control_l1_main(int argc, char *argv[])
{
	if (argc < 2) {
		errx(1, "usage: fw_pos_control_l1 {start|stop|status}");
	}

	if (!strcmp(argv[1], "start")) {

		if (l1_control::g_control != nullptr)
			errx(1, "already running");

		if (OK != FixedwingPositionControl::start()) {
			err(1, "start failed");
		}

		/* avoid memory fragmentation by not exiting start handler until the task has fully started */
		while (l1_control::g_control == nullptr || !l1_control::g_control->task_running()) {
			usleep(50000);
			printf(".");
			fflush(stdout);
		}
		printf("\n");

		exit(0);
	}

	if (!strcmp(argv[1], "stop")) {
		if (l1_control::g_control == nullptr)
			errx(1, "not running");

		delete l1_control::g_control;
		l1_control::g_control = nullptr;
		exit(0);
	}

	if (!strcmp(argv[1], "status")) {
		if (l1_control::g_control) {
			errx(0, "running");

		} else {
			errx(1, "not running");
		}
	}

	warnx("unrecognized command");
	return 1;
}<|MERGE_RESOLUTION|>--- conflicted
+++ resolved
@@ -1762,11 +1762,7 @@
 				_att_sp.timestamp = hrt_absolute_time();
 
 				/* lazily publish the setpoint only once available */
-<<<<<<< HEAD
-				if (_attitude_sp_pub != nullptr) {
-=======
-				if (_attitude_sp_pub > 0 && !_vehicle_status.is_rotary_wing) {
->>>>>>> 3ef62121
+				if (_attitude_sp_pub != nullptr && !_vehicle_status.is_rotary_wing) {
 					/* publish the attitude setpoint */
 					orb_publish(ORB_ID(vehicle_attitude_setpoint), _attitude_sp_pub, &_att_sp);
 
